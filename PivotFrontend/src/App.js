--- conflicted
+++ resolved
@@ -2,11 +2,6 @@
 import './App.css';
 import MapComponent from './components/MapComponent';
 import AISummaryPanel from './components/AISummaryPanel';
-<<<<<<< HEAD
-import BackendStatus from './components/BackendStatus';
-=======
-import VoiceAssistant from './components/VoiceAssistant';
->>>>>>> d7414562
 
 function App() {
   const [lastChatMessage, setLastChatMessage] = useState(null);
@@ -19,16 +14,7 @@
           <VoiceAssistant lastChatMessage={lastChatMessage} />
         </div>
         <div className="ai-section">
-<<<<<<< HEAD
-          <div style={{ padding: 10 }}>
-            <BackendStatus />
-          </div>
-          <AISummaryPanel />
-=======
-          <AISummaryPanel 
-            onLastMessageChange={setLastChatMessage}
-          />
->>>>>>> d7414562
+
         </div>
       </div>
     </div>
