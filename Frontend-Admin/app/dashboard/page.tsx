--- conflicted
+++ resolved
@@ -6,13 +6,10 @@
 
 import { useState } from "react"
 import VoiceAssistant from "@/components/VoiceAssistant"
-<<<<<<< HEAD
 import { EmergencyAlerts } from "@/components/emergency-alerts"
 import { Button } from "@/components/ui/button"
 import { CloudUpload, Cpu } from "lucide-react"
-=======
 import EmergencyChat from "@/components/EmergencyChat"
->>>>>>> 385c43de
 
 export default function DashboardPage() {
   const [assistantOpen, setAssistantOpen] = useState(false)
