--- conflicted
+++ resolved
@@ -210,11 +210,7 @@
 					tilt: 67.5,
 					heading: 0,
                     restriction: {
-<<<<<<< HEAD
-                        // Butuan approx bounds
-=======
-                        // Butuan City bounding box (approx)
->>>>>>> 9650e4ff
+
                         latLngBounds: {
                             north: 9.10,
                             south: 8.80,
@@ -619,13 +615,7 @@
 };
 
 export function InteractiveMap() {
-<<<<<<< HEAD
-    const [selectedLocation, setSelectedLocation] = useState<{ lat: number, lng: number }>({ lat: 8.9492, lng: 125.5436 });
-    const [currentMapCenter, setCurrentMapCenter] = useState<{ lat: number, lng: number }>({ lat: 8.9492, lng: 125.5436 });
-=======
-    // Default to Butuan City
-    const [selectedLocation, setSelectedLocation] = useState<{ lat: number, lng: number }>({ lat: 8.9492, lng: 125.5436 });
->>>>>>> 9650e4ff
+
 	const [selectedLayer, setSelectedLayer] = useState<string>("all");
     const [queryRadius, setQueryRadius] = useState<number>(50);
     const [apiKeyStatus, setApiKeyStatus] = useState<'checking' | 'valid' | 'invalid' | 'billing-error'>('checking');
@@ -853,93 +843,6 @@
 		}
 	];
 
-	// Functions to fetch backend data
-<<<<<<< HEAD
-    const fetchBackendData = async () => {
-        setIsLoadingBackendData(true);
-        const backendUrl = BACKEND_BASE_URL;
-
-        try {
-            // Attempt a light-weight ping if available, ignore errors
-            try { await fetch(`${backendUrl}/health`, { method: 'GET' }); } catch {}
-
-            const results = await Promise.allSettled([
-                fetch(`${backendUrl}/api/flood-data`),
-                fetch(`${backendUrl}/api/landslide-data`),
-                fetch(`${backendUrl}/api/seismic-data`),
-                fetch(`${backendUrl}/api/weather-data`)
-            ]);
-
-            const [floodRes, landslideRes, seismicRes, weatherRes] = results;
-
-            if (floodRes.status === 'fulfilled' && floodRes.value.ok) {
-                const floodData = await floodRes.value.json();
-                setBackendFloodData(floodData.features || floodData || []);
-            }
-            if (landslideRes.status === 'fulfilled' && landslideRes.value.ok) {
-                const landslideData = await landslideRes.value.json();
-                setBackendLandslideData(landslideData.features || landslideData || []);
-            }
-            if (seismicRes.status === 'fulfilled' && seismicRes.value.ok) {
-                const seismicData = await seismicRes.value.json();
-                setBackendSeismicData(seismicData.features || seismicData || []);
-            }
-            if (weatherRes.status === 'fulfilled' && weatherRes.value.ok) {
-                const weatherData = await weatherRes.value.json();
-                setBackendWeatherData(weatherData.features || weatherData || []);
-            }
-        } catch (error) {
-            console.warn('Backend data fetch skipped or failed:', error);
-        } finally {
-            setIsLoadingBackendData(false);
-        }
-    };
-=======
-	const fetchBackendData = async () => {
-		setIsLoadingBackendData(true);
-		const backendUrl = BACKEND_BASE_URL;
-
-		try {
-			// Quick health check first
-			await fetch(`${backendUrl}/health`, { method: 'GET' });
-
-			// Fetch all data types in parallel
-			const [floodResponse, landslideResponse, seismicResponse, weatherResponse] = await Promise.all([
-				fetch(`${backendUrl}/api/flood-data`).catch(() => new Response(null, { status: 503 })),
-				fetch(`${backendUrl}/api/landslide-data`).catch(() => new Response(null, { status: 503 })),
-				fetch(`${backendUrl}/api/seismic-data`).catch(() => new Response(null, { status: 503 })),
-				fetch(`${backendUrl}/api/weather-data`).catch(() => new Response(null, { status: 503 }))
-			]);
-
-			if (floodResponse.ok) {
-				const floodData = await floodResponse.json();
-				setBackendFloodData(floodData.features || floodData || []);
-			}
-
-			if (landslideResponse.ok) {
-				const landslideData = await landslideResponse.json();
-				setBackendLandslideData(landslideData.features || landslideData || []);
-			}
-
-			if (seismicResponse.ok) {
-				const seismicData = await seismicResponse.json();
-				setBackendSeismicData(seismicData.features || seismicData || []);
-			}
-
-			if (weatherResponse.ok) {
-				const weatherData = await weatherResponse.json();
-				setBackendWeatherData(weatherData.features || weatherData || []);
-			}
-
-		} catch (error) {
-			console.error('Error fetching backend data:', error);
-			console.warn(`Backend at ${backendUrl} might be offline. Start PivotBackend on port 8000 or set NEXT_PUBLIC_BACKEND_BASE_URL.`);
-		} finally {
-			setIsLoadingBackendData(false);
-		}
-	};
->>>>>>> 9650e4ff
-
 	const getRiskColor = (riskLevel: number) => {
 		if (riskLevel >= 7) return '#dc2626'; // High risk - red
 		if (riskLevel >= 4) return '#d97706'; // Medium risk - orange
@@ -1399,11 +1302,6 @@
 	]
 
 	// Backend API base URL
-<<<<<<< HEAD
-    const BACKEND_BASE_URL = process.env.NEXT_PUBLIC_BACKEND_BASE_URL || process.env.NEXT_PUBLIC_BACKEND_URL || 'http://localhost:8000'
-=======
-	const BACKEND_BASE_URL = process.env.NEXT_PUBLIC_BACKEND_BASE_URL || 'http://localhost:8000'
->>>>>>> 9650e4ff
 
 	// Data fetching functions
 	const fetchFloodData = async () => {
