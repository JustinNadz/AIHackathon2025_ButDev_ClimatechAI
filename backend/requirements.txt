--- conflicted
+++ resolved
@@ -14,10 +14,5 @@
 psycopg2-binary
 sqlalchemy
 geoalchemy2
-<<<<<<< HEAD
-openai
-requests
-pandas
-=======
-pymongo
->>>>>>> 6b43dd71
+
+
