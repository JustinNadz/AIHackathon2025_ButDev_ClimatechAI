--- conflicted
+++ resolved
@@ -43,23 +43,6 @@
     station_name = Column(String(255), nullable=True)
     recorded_at = Column(DateTime(timezone=True), nullable=True)
     source = Column(String(100), nullable=True)  # e.g., 'PAGASA', 'weather_station'
-<<<<<<< HEAD
     weather_metadata = Column(JSON, nullable=True)  # Additional data like Filipino weather conditions
     created_at = Column(DateTime(timezone=True), server_default=func.now())
 
-    #change of user
-=======
-    created_at = Column(DateTime(timezone=True), server_default=func.now())
-
-
-class EmergencyProtocol(Base):
-    __tablename__ = "emergency_protocols"
-    id = Column(Integer, primary_key=True, autoincrement=True)
-    name = Column(String(255), nullable=False)
-    type = Column(String(100), nullable=False)  # e.g., 'flood', 'earthquake', 'landslide', 'general'
-    description = Column(Text, nullable=True)
-    steps = Column(JSON, nullable=True)  # PostgreSQL JSON type for array of steps
-    status = Column(String(50), default='active')  # 'active', 'inactive', 'draft'
-    created_at = Column(DateTime(timezone=True), server_default=func.now())
-    updated_at = Column(DateTime(timezone=True), server_default=func.now(), onupdate=func.now())
->>>>>>> 6b43dd71
